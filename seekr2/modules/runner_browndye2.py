"""
runner_browndye.py

A command-line tool for running SEEKR calculations using the BrownDye
engine either locally or on a computing resource.
"""
import os
import subprocess
import re
import argparse
import glob
import shutil
import xml.etree.ElementTree as ET
from xml.dom import minidom
from collections import defaultdict

import parmed
import mdtraj

import seekr2.modules.common_base as base
import seekr2.modules.common_sim_browndye2 as sim_browndye2

REACTION_FILENAME = "rxns.xml"
DEFAULT_N_TRAJ_PER_OUT = 1000

def make_empty_pqrxml(directory, filename="empty.pqrxml"):
    """
    Create an empty pqrxml which is used in the Extraction phase to 
    generate new ligand encounter complex PQRs.
    
    Returns
    -------
    empty_pqrxml_path: str
        Generated path of empty pqrxml file.
    """
    
    empty_pqrxml_path = os.path.join(directory, filename)
    with open(empty_pqrxml_path, "w") as f:
        empty_pqrxml_string = "<roottag> \n</roottag>"
        f.write(empty_pqrxml_string)
    return empty_pqrxml_path

def cleanse_bd_outputs(directory, check_mode=True):
    """
    Check for simulation outputs in an existing anchor. Optionally
    delete them to make way for new outputs.
    """
    files_will_be_removed = False
    output_files_glob = os.path.join(directory, base.BROWNDYE_OUTPUT)
    output_files_list = glob.glob(output_files_glob)
    for output_file in output_files_list:
        files_will_be_removed = True
        if not check_mode:
            os.remove(output_file)
    
    simulation_file_glob = os.path.join(directory, "*_simulation.xml")
    for simulation_file in glob.glob(simulation_file_glob):
        files_will_be_removed = True
        if not check_mode:
            os.remove(simulation_file)
    
    traj_file_glob = os.path.join(directory, "traj*.xml")
    for traj_file in glob.glob(traj_file_glob):
        files_will_be_removed = True
        if not check_mode:
            os.remove(traj_file)
    return files_will_be_removed

def make_browndye_input_xml(model, rootdir, receptor_xml_filename, 
                            ligand_xml_filename, num_bd_steps, 
                            bd_directory=None, make_apbs_mode=True):
    """
    Creates Browndye input file with all input parameters set.
    If bd_directory is None, then b_surface is assumed.
    
    Parameters
    ----------
    model : Model()
        The SEEKR2 model.
        
    rootdir : str
        The model's root directory.
           
    receptor_xml_filename : str
        receptor PQRXML structure.
    
    ligand_xml_filename : str
        ligand PQRXML structure.
    
    num_bd_steps : int
        The number of BD steps to run
    
    bd_directory : Directory
        Browndye directory
    
    make_apbs_mode : bool
        Whether to use Browndye2's automatic APBS grid generator.
    
    Returns
    -------
    debye_length : float
        The Debye length of the system based on calculation by APBS.
        
    reaction_filename : str
        A path to the reaction file.
    """
    
    root = sim_browndye2.Root()
    if bd_directory is None:
        # B-surface
        bd_directory = os.path.join(
            rootdir, model.k_on_info.b_surface_directory)
        root.system.start_at_site = "False"
    else:
        # BD Milestone
        bd_directory = os.path.join(rootdir, bd_directory)
        root.system.start_at_site = "True"
        
    root.n_trajectories = num_bd_steps
    if root.n_trajectories_per_output > root.n_trajectories:
        root.n_trajectories_per_output = root.n_trajectories
    root.n_threads = model.browndye_settings.n_threads
    root.system.reaction_file = REACTION_FILENAME
    reaction_filename = root.system.reaction_file
    if make_apbs_mode:
        root.system.solvent.debye_length = -1.0
        input_xml_filename = os.path.join(bd_directory, "apbs_input.xml")
    else:
        root.system.solvent.debye_length = model.browndye_settings.debye_length
        assert root.system.solvent.debye_length > 0.0, "The Debye length must "\
            "be set if make_apbs_mode=False"
        input_xml_filename = os.path.join(bd_directory, "input.xml")
        
    root.system.solvent.kT = model.temperature / 298.0
    root.system.time_step_tolerances.minimum_core_dt = 0.2
    root.system.time_step_tolerances.minimum_core_reaction_dt = 0.05
    
    root.system.solvent.ions = []
    for model_ion in model.k_on_info.ions:
        bd_ion = sim_browndye2.Ion()
        bd_ion.radius = model_ion.radius
        bd_ion.charge = model_ion.charge
        bd_ion.conc = model_ion.conc
        root.system.solvent.ions.append(bd_ion)
        
    receptor_group = sim_browndye2.Group()
    receptor_group.name = sim_browndye2.BROWNDYE_RECEPTOR
    receptor_core = sim_browndye2.Core()
    receptor_core.name = sim_browndye2.BROWNDYE_RECEPTOR
    receptor_pqrxml_filename = os.path.basename(receptor_xml_filename)
    receptor_core.atoms = receptor_pqrxml_filename
    receptor_core.grid_spacing = model.browndye_settings.apbs_grid_spacing
    receptor_group.core_list.append(receptor_core)
    ligand_group = sim_browndye2.Group()
    ligand_group.name = sim_browndye2.BROWNDYE_LIGAND
    ligand_core = sim_browndye2.Core()
    ligand_core.name = sim_browndye2.BROWNDYE_LIGAND
    ligand_pqrxml_filename = os.path.basename(ligand_xml_filename)
    ligand_core.atoms = ligand_pqrxml_filename
    ligand_core.grid_spacing = model.browndye_settings.apbs_grid_spacing
    ligand_group.core_list.append(ligand_core)
    root.system.group_list.append(receptor_group)
    root.system.group_list.append(ligand_group)
    if make_apbs_mode:
        root.write(input_xml_filename)
        debye_length = sim_browndye2.make_and_run_apbs(
            root, input_xml_filename, 
            new_input_xml_base=sim_browndye2.BROWNDYE_INPUT_FILENAME)
    else:
        root.write(input_xml_filename)
        debye_length = model.browndye_settings.debye_length
                
    return debye_length, reaction_filename
    
def make_browndye_reaction_xml(model, abs_reaction_path, bd_milestone=None):
    """
    Creates Browndye2 reaction file.
    """
    rxnroot = sim_browndye2.Reaction_root()
    if bd_milestone is None:
        rxnroot.first_state = "b_surface"
        bd_milestone_name = "b_surface"
    else:
        rxnroot.first_state = str(
            bd_milestone.outer_milestone.index)
        bd_milestone_name = bd_milestone.name
    
    ghost_indices_rec = model.browndye_settings.ghost_indices_rec
    ghost_indices_lig = model.browndye_settings.ghost_indices_lig
    
    for i, bd_milestone2 in enumerate(model.k_on_info.bd_milestones):
        ghost_index_rec = ghost_indices_rec[i] # comes from the model?
        ghost_index_lig = ghost_indices_lig[i]
        rxn = sim_browndye2.Reaction()
        pair = sim_browndye2.Pair()
        if bd_milestone_name == bd_milestone2.name:
            rxn.name = str(bd_milestone2.inner_milestone.index)
            rxn.state_after = str(bd_milestone2.inner_milestone.index)
            pair.distance = bd_milestone2.inner_milestone.variables['radius'] \
                * 10.0
        else:
            rxn.name = str(bd_milestone2.outer_milestone.index)
            rxn.state_after = str(bd_milestone2.outer_milestone.index)
            pair.distance = bd_milestone2.outer_milestone.variables['radius'] \
                * 10.0
        rxn.state_before = rxnroot.first_state
        rxn.molecule0_group = sim_browndye2.BROWNDYE_RECEPTOR
        rxn.molecule0_core = sim_browndye2.BROWNDYE_RECEPTOR
        rxn.molecule1_group = sim_browndye2.BROWNDYE_LIGAND
        rxn.molecule1_core = sim_browndye2.BROWNDYE_LIGAND
        rxn.n_needed = 1
        pair.atom1_index = ghost_index_rec
        pair.atom2_index = ghost_index_lig
        
        rxn.pair_list.append(pair)
        rxnroot.reaction_list.append(rxn)
    rxnroot.write(abs_reaction_path)
    return

def run_bd_top(browndye_bin_dir, bd_directory, restart=False,
               force_overwrite=False):
    """
    Prepare Browndye2 input files for simulation.
    """
    curdir = os.getcwd()
    print("moving to directory:", bd_directory)
    os.chdir(bd_directory)
    simulation_filename = sim_browndye2.BROWNDYE_RECEPTOR + "_" \
        + sim_browndye2.BROWNDYE_LIGAND + "_simulation.xml"
    if os.path.exists(simulation_filename) and not restart:
        if force_overwrite:
            print("force_overwrite set to True: existing files will be "\
                  "overwritten.")
            os.remove(simulation_filename)
        else:
            print("This anchor already has existing output files and the "\
                  "entered command would overwrite them. If you desire to "\
                  "overwrite the existing files, then use the "\
                  "--force_overwrite (-f) option, and all outputs will be "\
                  "deleted and replaced by a new run.")
            raise Exception("Cannot overwrite existing Browndye outputs.")
    bd_command = os.path.join(browndye_bin_dir, "bd_top")
    command = bd_command + " " + sim_browndye2.BROWNDYE_INPUT_FILENAME
    assert os.path.exists(sim_browndye2.BROWNDYE_INPUT_FILENAME), \
        "Necessary file doesn't exist: %s" % \
        sim_browndye2.BROWNDYE_INPUT_FILENAME
    print("running command:", command)
    os.system(command)
    assert os.path.exists(simulation_filename), "Problem occurred running "\
        "bd_top: simulation file %s was not generated." % simulation_filename
    os.chdir(curdir)
    return

def modify_variables(bd_milestone_directory, bd_output_glob, 
                     n_trajectories, n_threads=None, seed=None, 
                     output_file=None, restart=False, 
                     n_trajectories_per_output=None):
    """Modify several variables at runtime based on user inputs."""
    simulation_filename_base = sim_browndye2.BROWNDYE_RECEPTOR + "_" \
        + sim_browndye2.BROWNDYE_LIGAND + "_simulation.xml"
    simulation_filename = os.path.join(bd_milestone_directory, 
                                       simulation_filename_base)
    sim_file_old_lines = []
    sim_file_new_lines = []
    with open(simulation_filename, 'r') as f:
        for line in f.readlines():
            sim_file_old_lines.append(line)
            
    results_file_glob = os.path.join(bd_milestone_directory, bd_output_glob)
    results_file_list = glob.glob(results_file_glob)
    if restart:
        assert len(results_file_list) > 0, \
            "No simulation has yet been run: cannot use restart mode."
        restart_index = len(results_file_list) + 1
        if seed is None:
            seed = restart
        else:
            seed += restart
    else:
        restart_index = 1
        cleanse_bd_outputs(bd_milestone_directory, check_mode=False)
        
    trajectory_file = "traj%d_" % restart_index
    
    if output_file is None:
        output_file = "results%d.xml" % restart_index
    
    for line in sim_file_old_lines:
        new_line = line
        if n_trajectories is not None:
            new_line = re.sub(r"(?is)<n_trajectories>.+</n_trajectories>", 
                   "<n_trajectories> %d </n_trajectories>" % n_trajectories, 
                   new_line)
        
            if n_trajectories_per_output is None:
                n_trajectories_per_output = n_trajectories
            
            new_line = re.sub(r"(?is)<n_trajectories_per_output>.+"\
                              "</n_trajectories_per_output>", 
                   "<n_trajectories_per_output> %d "\
                   "</n_trajectories_per_output>" % n_trajectories_per_output, 
                   new_line)
        
        if n_threads is not None:
            new_line = re.sub(r"(?is)<n_threads>.+</n_threads>", 
                   "<n_threads> %d </n_threads>" % n_threads, new_line)
            
        if seed is not None:
            new_line = re.sub(r"(?is)<seed>.+</seed>", 
                   "<seed> %d </seed>" % seed, new_line)
            
        if output_file is not None:
            new_line = re.sub(r"(?is)<output>.+</output>", 
                   "<output> %s </output>" % output_file, new_line)
            
        new_line = re.sub(r"(?is)<trajectory_file>.+</trajectory_file>", 
            "<trajectory_file> %s </trajectory_file>" % trajectory_file, 
            new_line)
            
        sim_file_new_lines.append(new_line)
    
    with open(simulation_filename, 'w') as f:
        for line in sim_file_new_lines:
            f.write(line)
            
    return

def run_nam_simulation(browndye_bin_dir, bd_directory, bd_output_glob):
    """Run the Browndye2 simulation."""
    curdir = os.getcwd()
    print("moving to directory:", bd_directory)
    os.chdir(bd_directory)
    bd_command = os.path.join(browndye_bin_dir, "nam_simulation")
    simulation_filename = sim_browndye2.BROWNDYE_RECEPTOR + "_" \
        + sim_browndye2.BROWNDYE_LIGAND + "_simulation.xml"
    command = bd_command + " " + simulation_filename
    print("running command:", command)
    os.system(command)
    results_glob = glob.glob(bd_output_glob)
    assert len(results_glob) > 0, "Problem occurred running "\
        "nam_simulation: results file was not generated."
    os.chdir(curdir)
    return

def make_proc_file_last_frame(input_filename, output_filename, 
                              pqrxml_path_1, pqrxml_path_2):
    """
    Extract the last frame from a process_trajectories output XML
    and write a new XML containing only the last frame.
    """
    input_tree = ET.parse(input_filename)
    output_trajectory = ET.Element("trajectory")
    output_trajectory.text = "\n  "
    input_trajectory = input_tree.getroot()
    last_state = None
    for item in input_trajectory:
        if item.tag == "state":
            last_state = item
        elif item.tag == "atom_files":
            new_atom_files = ET.SubElement(output_trajectory, "atom_files")
            new_atom_files.text = " %s %s " % (pqrxml_path_1, pqrxml_path_2)
            new_atom_files.tail = "\n  "
        else:
            output_trajectory.append(item)
    assert last_state is not None
    output_trajectory.append(last_state)
    xmlstr = ET.tostring(output_trajectory).decode("utf-8")
    with open(output_filename, "w") as f:
        f.write(xmlstr)
        
    return

def extract_bd_surface(model, bd_milestone, max_b_surface_trajs_to_extract,
                       force_overwrite=False, restart=False):
    """
    Given the processed trajectories output XML files, extract the
    encounter complex PQR files from the b-surface simulation(s).
    """
    lig_pqr_filenames = []
    rec_pqr_filenames = []
    b_surface_dir = os.path.join(model.anchor_rootdir, 
                                 model.k_on_info.b_surface_directory)
    b_surface_ligand_pqr = model.browndye_settings.ligand_pqr_filename
    b_surface_ligand_pqrxml = os.path.splitext(
        b_surface_ligand_pqr)[0] + ".xml"
    b_surface_ligand_pqrxml_full_path = os.path.join(b_surface_dir, 
                                                     b_surface_ligand_pqrxml)
    assert os.path.exists(b_surface_ligand_pqrxml_full_path), "PQRXML file %s "\
        "not found for b-surface." % b_surface_ligand_pqrxml_full_path
    b_surface_receptor_pqr = model.browndye_settings.receptor_pqr_filename
    b_surface_receptor_pqrxml = os.path.splitext(
        b_surface_receptor_pqr)[0] + ".xml"
    b_surface_receptor_pqrxml_full_path = os.path.join(
        b_surface_dir, b_surface_receptor_pqrxml)
    assert os.path.exists(b_surface_receptor_pqrxml_full_path), "PQRXML file "\
        "%s not found for b-surface." % b_surface_receptor_pqrxml_full_path
    bd_milestone_directory = os.path.join(model.anchor_rootdir, 
                                          bd_milestone.directory)
    extract_directory = os.path.join(bd_milestone_directory, 
                                     bd_milestone.extracted_directory)
    assert os.path.exists(extract_directory)
    sitename = str(bd_milestone.outer_milestone.index)
    empty_pqrxml_path = make_empty_pqrxml(extract_directory)
    process_trajectories = os.path.join(
        model.browndye_settings.browndye_bin_dir, "process_trajectories")
    vtf_trajectory = os.path.join(
        model.browndye_settings.browndye_bin_dir, "vtf_trajectory")
    
    quitting = False
    counter = 0
    
    results_file_glob = os.path.join(b_surface_dir, base.BROWNDYE_OUTPUT)
    results_file_list = glob.glob(results_file_glob)
    assert len(results_file_list) > 0, \
        "No b-surface simulation has yet been run: cannot extract to FHPD."
    num_restarts = len(results_file_list)
    
    for i in range(1,num_restarts+1):
        for j in range(model.browndye_settings.n_threads):
            if quitting: break
            print("extracting trajectories from traj number:", i, "thread:", j)
            output_filename = os.path.join(extract_directory, 
                                          "rxn_output%d_%d.txt" % (i,j))
            if os.path.exists(output_filename):
                if force_overwrite:
                    print("force_overwrite set to True: existing files will "\
                          "be overwritten.")
                elif restart:
                    print("restarting extraction.")
                else:
                    print("This folder already has existing output files and "\
                          "the entered command would overwrite them. If you "\
                          "desire to overwrite the existing files, then use "\
                          "the --force_overwrite (-f) option, and all "\
                          "outputs will be deleted and replaced by a new run.")
                    raise Exception("Cannot overwrite existing Browndye "\
                                    "outputs.")
            traj_filename = os.path.join(b_surface_dir, "traj%d_%d.xml" % (i,j))
            trajindex_filename = os.path.join(
                b_surface_dir, "traj%d_%d.index.xml" % (i,j))
            assert os.path.exists(traj_filename), "trajectory output file "\
                "%s not found for b-surface. Are you sure you ran b-surface "\
                "simulations?" % traj_filename
            assert os.path.exists(trajindex_filename), "trajectory output "\
                "file %s not found for b-surface. Are you sure you ran "\
                "b-surface simulations?" % traj_filename
            command = "echo 'Browndye Trajectory number'; "\
                +process_trajectories+" -traj %s -index %s -srxn %s > %s" \
                % (traj_filename, trajindex_filename, sitename, 
                   output_filename)
            print("running command:", command)
            std_out = subprocess.check_output(command, stderr=subprocess.STDOUT,
                                               shell=True)
            assert os.path.exists(output_filename) and \
                    os.stat(output_filename).st_size > 0.0, "Problem running "\
                "process_trajectories: reaction list file not generated."
            number_list = []
            subtraj_list = []
            with open(output_filename, "r") as f:
                for line in f.readlines():
                    if re.search("<number>",line):
                        number_list.append(int(line.strip().split()[1]))
                    elif re.search("<subtrajectory>",line):
                        subtraj_list.append(int(line.strip().split()[1]))
<<<<<<< HEAD
                        
=======
            #print("number_list:", number_list)
            #print("subtraj_list:", subtraj_list)
            if len(number_list) == 0 or len(subtraj_list) == 0:
                continue
>>>>>>> 5de1a0d6
            # sort both lists concurrently so that structures are in order
            number_list, subtraj_list = zip(*sorted(zip(
                number_list, subtraj_list)))
            for k, rxn_number in enumerate(number_list):
                if counter > max_b_surface_trajs_to_extract:
                    quitting = True
                    break
                rxn_subtraj = subtraj_list[k]
                proc_traj_basename = os.path.join(
                    extract_directory, "proc_traj%d_%d_%d" % (i, j, k))
                xml_traj_filename = proc_traj_basename + ".xml"
                command = process_trajectories+" -traj %s -index %s -n %d "\
                    "-sn %d -nstride 1 > %s" % (
                        traj_filename, trajindex_filename, rxn_number, 
                        rxn_subtraj, xml_traj_filename)
                print("running command:", command)
                std_out = subprocess.check_output(
                    command, stderr=subprocess.STDOUT, shell=True)
                assert os.path.exists(xml_traj_filename) and \
                    os.stat(xml_traj_filename).st_size > 0.0, \
                    "Problem running process_trajectories: trajectory XML "\
                    "file not generated."
                
                last_frame_name = proc_traj_basename + "_last.xml"
                make_proc_file_last_frame(xml_traj_filename, last_frame_name,
                                          empty_pqrxml_path, 
                                          b_surface_ligand_pqrxml_full_path)
                
                # write the last frame as a pqr file
                pqr_filename = os.path.join(extract_directory, 
                                            "lig%d_%d_%d.pqr" % (i,j,k))
                lig_pqr_filenames.append(pqr_filename)
                command = vtf_trajectory+" -traj %s -pqr > %s"\
                    % (last_frame_name, pqr_filename)
                print("running command:", command)
                std_out = subprocess.check_output(
                    command, stderr=subprocess.STDOUT, shell=True)
                assert os.path.exists(pqr_filename) and \
                    os.stat(pqr_filename).st_size > 0.0, "Problem running "\
                    "vtf_trajectory: ligand%d_%d_%d PQR file not generated." \
                    % (i, j, k)
                    
                make_proc_file_last_frame(xml_traj_filename, last_frame_name,
                                      b_surface_receptor_pqrxml_full_path, 
                                      empty_pqrxml_path)
                
                pqr_rec_filename = os.path.join(
                    extract_directory, "receptor%d_%d_%d.pqr" % (i,j,k))
                rec_pqr_filenames.append(pqr_rec_filename)
                command = vtf_trajectory+" -traj %s -pqr > "\
                    "%s" % (last_frame_name, pqr_rec_filename)
                print("running command:", command)
                std_out = subprocess.check_output(
                    command, stderr=subprocess.STDOUT, shell=True)
                assert os.path.exists(pqr_filename) and \
                    os.stat(pqr_filename).st_size > 0.0, "Problem running "\
                    "vtf_trajectory: receptor%d_%d_%d PQR file not generated." \
                    % (i,j,k)
                
                os.remove(xml_traj_filename)
                counter += 1
    
    assert len(lig_pqr_filenames) > 0, "No trajectories found in b_surface "\
            "simulations. Consider using larger outermost milestone or "\
            "simulating more b-surface trajectories."
    assert len(lig_pqr_filenames) == len(rec_pqr_filenames)
    return lig_pqr_filenames, rec_pqr_filenames

def make_big_fhpd_trajectory(directory, lig_pqr_filenames, rec_pqr_filenames):
    """
    Combine all extracted PQR files from the b-surface simulation 
    encounter complexes, and make one big PDB trajectory representing
    the first hitting point distribution (FHPD).
    """
    fhpd_traj_filename = os.path.join(directory, "fhpd.pdb")
    temporary_pdb_filenames = []
    for i, (lig_pqr_filename, rec_pqr_filename) in enumerate(zip(
            lig_pqr_filenames, rec_pqr_filenames)):
        lig_frame = parmed.load_file(lig_pqr_filename)
        rec_frame = parmed.load_file(rec_pqr_filename)
        combined_frame = rec_frame + lig_frame
        temp_pdb_filename = os.path.join(directory, "fhpd_TEMP%d.pdb" % i)
        combined_frame.save(temp_pdb_filename, overwrite=True)
        temporary_pdb_filenames.append(temp_pdb_filename)
        
    traj = mdtraj.load(temporary_pdb_filenames)
    traj.save_pdb(fhpd_traj_filename)
    for temp_pdb_filename in temporary_pdb_filenames:
        os.remove(temp_pdb_filename)
        
    return
    

def make_fhpd_directories(model, bd_milestone, lig_pqr_filenames, 
                          rec_pqr_filenames, force_overwrite=False):
    """
    For each of the extracted first hitting point distribution (FHPD)
    PQR files, generate a directory to run its own Browndye2 
    simulation(s).
    """
    b_surface_dir = os.path.join(model.anchor_rootdir, 
                                 model.k_on_info.b_surface_directory)
    bd_milestone_directory = os.path.join(model.anchor_rootdir, 
                                          bd_milestone.directory)
    extract_directory = os.path.join(bd_milestone_directory, 
                                     bd_milestone.extracted_directory)
    fhpd_directory = os.path.join(bd_milestone_directory, 
                                  bd_milestone.fhpd_directory)
    make_big_fhpd_trajectory(fhpd_directory, lig_pqr_filenames, 
                             rec_pqr_filenames)
    sitename = str(bd_milestone.outer_milestone.index)
    
    if force_overwrite:
        existing_fhpd_directories_glob = os.path.join(fhpd_directory, "lig*")
        for fhpd_lig_directory in glob.glob(existing_fhpd_directories_glob):
            shutil.rmtree(fhpd_lig_directory)
    
    directories = []
    for i, (lig_orig_pqr_filename, rec_orig_pqr_filename) in enumerate(zip(
            lig_pqr_filenames, rec_pqr_filenames)):
        ligand_basename = os.path.splitext(
            os.path.basename(lig_orig_pqr_filename))[0]
        directory_name = os.path.join(fhpd_directory, ligand_basename)
        if not os.path.exists(directory_name):
            os.mkdir(directory_name)
        lig_pqr_filename = os.path.join(directory_name, "ligand.pqr")
        shutil.copyfile(lig_orig_pqr_filename, lig_pqr_filename)
        ligand_xml_filename = os.path.join(directory_name, "ligand.xml")
        rec_pqr_filename = os.path.join(directory_name, "receptor.pqr")
        shutil.copyfile(rec_orig_pqr_filename, rec_pqr_filename)
        receptor_xml_filename = os.path.join(
            directory_name, "receptor.xml")
        
        abs_reaction_path = os.path.join(directory_name, 
                                         REACTION_FILENAME)
        make_browndye_reaction_xml(model, abs_reaction_path, 
                                   bd_milestone=bd_milestone)
        
        sim_browndye2.make_pqrxml(lig_pqr_filename, 
                    browndye2_bin=model.browndye_settings.browndye_bin_dir,
                    output_xml_filename=ligand_xml_filename)
        sim_browndye2.make_pqrxml(rec_pqr_filename, 
                    browndye2_bin=model.browndye_settings.browndye_bin_dir,
                    output_xml_filename=receptor_xml_filename)
        
        if model.browndye_settings.recompute_ligand_electrostatics:
            debye_length, reaction_filename = make_browndye_input_xml(
                model, model.anchor_rootdir, receptor_xml_filename, 
                ligand_xml_filename, bd_milestone.num_trajectories, 
                bd_directory=directory_name, make_apbs_mode=True)
        else:
            raise Exception("recompute_ligand_electrostatics=False is not yet"\
                            "implemented.")
            debye_length, reaction_filename = make_browndye_input_xml(
                model, model.anchor_rootdir, receptor_xml_filename, 
                ligand_xml_filename, bd_milestone.num_trajectories, 
                bd_directory=directory_name, make_apbs_mode=False)
        
        directories.append(directory_name)
        
    return directories

def combine_fhpd_results(model, bd_milestone, fhpd_directories):
    """
    For each of the simulations performed within a BD milestone,
    combine their outputs and results into a single results file
    for analysis.
    """
    reaction_dict = defaultdict(float)
    number_escaped = 0
    number_stuck = 0
    number_total = 0
    number_total_check = 0
    results_filename_list = []
    for fhpd_directory in fhpd_directories:
        results_glob = os.path.join(fhpd_directory, 
                                    bd_milestone.bd_output_glob)
        results_filename_list += glob.glob(results_glob)
    
    assert len(results_filename_list) > 0, "No BD output files found."
    for results_filename in results_filename_list:
        tree = ET.parse(results_filename)
        root = tree.getroot()
        reactions_XML = root.find("reactions")
        number_total += int(reactions_XML.find("n_trajectories").text.strip())
        number_stuck += int(reactions_XML.find("stuck").text.strip())
        number_escaped += int(reactions_XML.find("escaped").text.strip())
        for completed_XML in reactions_XML.iter("completed"):
            name = completed_XML.find("name").text.strip()
            n = int(completed_XML.find("n").text.strip())
            reaction_dict[name] += n
            number_total_check += n
        
    assert number_total == number_total_check + number_stuck + number_escaped
    for completed_XML in reactions_XML.iter("completed"):
        reactions_XML.remove(completed_XML)
    
    reactions_XML.find("n_trajectories").text = str(number_total)
    reactions_XML.find("stuck").text = str(number_stuck)
    reactions_XML.find("escaped").text = str(number_escaped)
    for key in reaction_dict:
        completed_XML = ET.SubElement(reactions_XML, "completed")
        completed_XML.text = "\n      "
        completed_XML.tail = "\n  "
        name_XML = ET.SubElement(completed_XML, "name")
        name_XML.text = key
        name_XML.tail = "\n      "
        n_XML = ET.SubElement(completed_XML, "n")
        n_XML.text = str(int(reaction_dict[key]))
        n_XML.tail = "\n    "
    
    xmlstr = ET.tostring(root).decode("utf-8")
    bd_milestone_directory = os.path.join(model.anchor_rootdir, 
                                          bd_milestone.directory)
    dest_filename = os.path.join(bd_milestone_directory, "results.xml")
    with open(dest_filename, 'w') as f:
        f.write(xmlstr)
        
    return

if __name__ == "__main__":
    argparser = argparse.ArgumentParser(description=__doc__)
    argparser.add_argument(
        "bd_milestone", metavar="BD_MILESTONE", type=str, 
        help="Which milestone to run BrownDye for. Arguments may be the "\
        "string 'b_surface' or a numerical index of a given BD_milestone.")
    argparser.add_argument(
        "input_file", metavar="INPUT_FILE", type=str, 
        help="name of input file for OpenMMVT calculation. This would be the "\
        "XML file generated in the prepare stage.")
    argparser.add_argument(
        "-r", "--restart", dest="restart", default=False,
        help="Restart simulations to obtain more results.", action="store_true")
    argparser.add_argument("-n", "--n_trajectories", dest="n_trajectories", 
        default=None, help="Enter a different number of trajectories to run "\
        "the simulation if a different number of trajectories are desired "\
        "than what is in the input.xml file.", type=int)
    argparser.add_argument("-t", "--n_threads", dest="n_threads", 
        default=None, help="Enter a different number of threads to run "\
        "the simulation if a different number of threads are desired "\
        "than what is in the input.xml file.", type=int)
    argparser.add_argument("-o", "--output_file", dest="output_file",
        default=None, help="Enter a new output file name different from the "\
        "output file specified in the input.xml file.", type=str)
    argparser.add_argument("-s", "--seed", dest="seed", default=None, 
        help="Enter a new random number seed if different from the "\
        "seed specified in the input.xml file.", type=int)
    argparser.add_argument("-d", "--directory", dest="directory",
        default=None, help="Provide the location of the directory which "\
        "contains the anchors. If this argument is omitted, then the "\
        "directory within the anchor_rootdir setting of the INPUT_FILE will "\
        "be used.", type=str)
    argparser.add_argument("-m", "--max_b_surface_trajs", 
        dest="max_b_surface_trajs", help="In extraction mode, enter the "\
        "maximum number of successful encounter states to extract from the "\
        "b-surface simulations to start the bd_milestone simulations from.", 
        type=int, default=1000)
    argparser.add_argument("-f", "--force_overwrite", dest="force_overwrite",
        default=False, help="Toggle whether to overwrite existing files "\
        "within milestone. If this option is enabled, "\
        "then the anchor's production directory will be emptied of all "\
        "output, trajectory, and results files for the new simulation.", 
        action="store_true")
        
    args = argparser.parse_args() # parse the args into a dictionary
    args = vars(args)
    bd_milestone_index = args["bd_milestone"]
    input_file = args["input_file"]
    restart = args["restart"]
    n_trajectories = args["n_trajectories"]
    n_threads = args["n_threads"]
    output_file = args["output_file"]
    seed = args["seed"]
    directory = args["directory"]
    max_b_surface_trajs_to_extract = args["max_b_surface_trajs"]
    force_overwrite = args["force_overwrite"]
    
    b_surface = False
    if bd_milestone_index.lower() == "b_surface":
        bd_milestone_index = bd_milestone_index.lower()
        b_surface = True
    else:
        try:
            bd_milestone_index = int(bd_milestone_index)
        except ValueError:
            print("The bd_milestone argument must either be the string "\
                  "'b_surface' or an integer.")
            exit()
    
    assert os.path.exists(input_file), "A nonexistent input file was provided."
    model = base.Model()
    model.deserialize(input_file)
    
    if directory is not None:
        model.anchor_rootdir = os.path.abspath(directory)
    elif model.anchor_rootdir == ".":
        model_dir = os.path.dirname(input_file)
        model.anchor_rootdir = os.path.abspath(model_dir)
        
    if n_threads is not None:
        model.browndye_settings.n_threads = n_threads
        
    assert os.path.exists(model.anchor_rootdir), "An incorrect directory "\
        "was provided."
    
    if b_surface:
        bd_milestone_directory = os.path.join(
            model.anchor_rootdir, model.k_on_info.b_surface_directory)
        
    else:
        assert bd_milestone_index >= 0, "only positive indices allowed."
        try:
            bd_milestone = model.k_on_info.bd_milestones[bd_milestone_index]
        except IndexError:
            print("Invalid bd_milestone index provided.")
            exit()
        bd_milestone_directory = os.path.join(
            model.anchor_rootdir, bd_milestone.directory)
    
    if not b_surface:
        lig_pqr_filenames, rec_pqr_filenames = extract_bd_surface(
            model, bd_milestone, max_b_surface_trajs_to_extract, 
            force_overwrite)
        bd_directory_list = make_fhpd_directories(
            model, bd_milestone, lig_pqr_filenames, rec_pqr_filenames,
            force_overwrite)
        
    else:
        bd_directory_list = [bd_milestone_directory]
        
    for bd_directory in bd_directory_list:
        run_bd_top(model.browndye_settings.browndye_bin_dir, 
                   bd_directory, restart, force_overwrite)
        n_trajectories_per_output = DEFAULT_N_TRAJ_PER_OUT
        if n_trajectories_per_output > n_trajectories:
            n_trajectories_per_output = n_trajectories
        modify_variables(bd_directory, model.k_on_info.bd_output_glob, 
                         n_trajectories, n_threads, seed, output_file, restart,
                         n_trajectories_per_output=n_trajectories_per_output)
        run_nam_simulation(model.browndye_settings.browndye_bin_dir, 
                           bd_directory, 
                           model.k_on_info.bd_output_glob)
    
    if not b_surface:
        combine_fhpd_results(model, bd_milestone, bd_directory_list)<|MERGE_RESOLUTION|>--- conflicted
+++ resolved
@@ -462,14 +462,10 @@
                         number_list.append(int(line.strip().split()[1]))
                     elif re.search("<subtrajectory>",line):
                         subtraj_list.append(int(line.strip().split()[1]))
-<<<<<<< HEAD
-                        
-=======
             #print("number_list:", number_list)
             #print("subtraj_list:", subtraj_list)
             if len(number_list) == 0 or len(subtraj_list) == 0:
                 continue
->>>>>>> 5de1a0d6
             # sort both lists concurrently so that structures are in order
             number_list, subtraj_list = zip(*sorted(zip(
                 number_list, subtraj_list)))
